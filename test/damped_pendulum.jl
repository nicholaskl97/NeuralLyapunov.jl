using NeuralPDE, Lux, ModelingToolkit, NeuralLyapunov
import Boltz.Layers: PeriodicEmbedding
import Optimization, OptimizationOptimisers, OptimizationOptimJL
using StableRNGs, Random
using Test, LinearAlgebra, ForwardDiff

rng = StableRNG(0)
Random.seed!(200)

println("Damped Pendulum")

######################### Define dynamics and domain ##########################

@parameters ζ ω_0
defaults = Dict([ζ => 0.5, ω_0 => 1.0])

@independent_variables t
@variables θ(t)
Dt = Differential(t)
DDt = Dt^2

eqs = [DDt(θ) + 2ζ * ω_0 * Dt(θ) + ω_0^2 * sin(θ) ~ 0.0]

@named dynamics = ODESystem(
    eqs,
    t,
    [θ],
    [ζ, ω_0];
    defaults = defaults
)

dynamics = structural_simplify(dynamics)
bounds = [
    θ ∈ (-π, π),
    Dt(θ) ∈ (-10.0, 10.0)
]
lb = [-π, -10.0];
ub = [π, 10.0];
p = [defaults[param] for param in parameters(dynamics)]
fixed_point = [0.0, 0.0]

####################### Specify neural Lyapunov problem #######################

# Define neural network discretization
# We use an input layer that is periodic with period 2π with respect to θ
dim_state = length(bounds)
dim_hidden = 15
dim_output = 2
chain = [Chain(
             PeriodicEmbedding([1], [2π]),
             Dense(3, dim_hidden, tanh),
             Dense(dim_hidden, dim_hidden, tanh),
             Dense(dim_hidden, 1)
         ) for _ in 1:dim_output]
ps = Lux.initialparameters(rng, chain)

# Define neural network discretization
strategy = QuasiRandomTraining(1000)
discretization = PhysicsInformedNN(chain, strategy; init_params = ps)

# Define neural Lyapunov structure
structure = PositiveSemiDefiniteStructure(
    dim_output;
    pos_def = function (state, fixed_point)
        θ, ω = state
        θ_eq, ω_eq = fixed_point
        log(1.0 + (sin(θ) - sin(θ_eq))^2 + (cos(θ) - cos(θ_eq))^2 + (ω - ω_eq)^2)
    end
)
minimization_condition = DontCheckNonnegativity(check_fixed_point = false)

# Define Lyapunov decrease condition
κ = 20.0
decrease_condition = AsymptoticStability(rectifier = (t) -> log(1.0 + exp(κ * t)) / κ)

# Construct neural Lyapunov specification
spec = NeuralLyapunovSpecification(
    structure,
    minimization_condition,
    decrease_condition
)

############################# Construct PDESystem #############################

@named pde_system = NeuralLyapunovPDESystem(
    ODEFunction(dynamics),
    lb,
    ub,
    spec;
    p = p
)

######################## Construct OptimizationProblem ########################

sym_prob = symbolic_discretize(pde_system, discretization)
prob = discretize(pde_system, discretization)

########################## Solve OptimizationProblem ##########################

res = Optimization.solve(prob, OptimizationOptimisers.Adam(0.01); maxiters = 300)
prob = Optimization.remake(prob, u0 = res.u)
res = Optimization.solve(prob, OptimizationOptimJL.BFGS(); maxiters = 300)

###################### Get numerical numerical functions ######################

V, V̇ = get_numerical_lyapunov_function(
    discretization.phi,
    res.u.depvar,
    structure,
    ODEFunction(dynamics),
    zeros(length(bounds));
    p = p
)

################################## Simulate ###################################

xs = (2 * lb[1]):0.02:(2 * ub[1])
ys = lb[2]:0.02:ub[2]
states = Iterators.map(collect, Iterators.product(xs, ys))
V_predict = vec(V(hcat(states...)))
dVdt_predict = vec(V̇(hcat(states...)))

#################################### Tests ####################################

# Network structure should enforce positive definiteness
@test V(fixed_point) == 0.0
@test min(V(fixed_point), minimum(V_predict)) ≥ 0.0

# Check local positive definiteness at fixed point
@test ForwardDiff.gradient(V, fixed_point) == zeros(2)
@test minimum(eigvals(ForwardDiff.hessian(V, fixed_point))) .≥ 0

# Network structure should enforce periodicity in θ
x0 = (ub .- lb) .* rand(rng, 2, 100) .+ lb
@test maximum(abs, V(x0 .+ [2π, 0.0]) .- V(x0)) .≤ 1e-3

# Check local negative definiteness at fixed point
@test V̇(fixed_point) == 0.0
@test ForwardDiff.gradient(V̇, fixed_point) == zeros(2)
@test maximum(eigvals(ForwardDiff.hessian(V̇, fixed_point))) ≤ 0

# V̇ should be negative almost everywhere (global negative definiteness)
<<<<<<< HEAD
@test sum(dVdt_predict .> 0) / length(dVdt_predict) < 6e-3
=======
@test sum(dVdt_predict .> 0) / length(dVdt_predict) < 1e-3
>>>>>>> fd285a3d

#=
# Print statistics
println("V(0.,0.) = ", V(fixed_point))
println("V ∋ [", min(V(fixed_point), minimum(V_predict)), ", ", maximum(V_predict), "]")
println(
    "V̇ ∋ [",
    minimum(dVdt_predict),
    ", ",
    max(V̇(fixed_point), maximum(dVdt_predict)),
    "]",
)

# Plot results

p1 = plot(
    xs/pi,
    ys,
    V_predict,
    linetype =
    :contourf,
    title = "V",
    xlabel = "θ/π",
    ylabel = "ω",
    c = :bone_1
    );
p1 = scatter!([-2*pi, 0, 2*pi]/pi, [0, 0, 0], label = "Stable Equilibria", color=:green, markershape=:+);
p1 = scatter!([-pi, pi]/pi, [0, 0], label = "Unstable Equilibria", color=:red, markershape=:x);
p2 = plot(
    xs/pi,
    ys,
    dVdt_predict,
    linetype = :contourf,
    title = "dV/dt",
    xlabel = "θ/π",
    ylabel = "ω",
    c = :binary
);
p2 = scatter!([-2*pi, 0, 2*pi]/pi, [0, 0, 0], label = "Stable Equilibria", color=:green, markershape=:+);
p2 = scatter!([-pi, pi]/pi, [0, 0], label = "Unstable Equilibria", color=:red, markershape=:x, legend=false);
p3 = plot(
    xs/pi,
    ys,
    dVdt_predict .< 0,
    linetype = :contourf,
    title = "dV/dt < 0",
    xlabel = "θ/π",
    ylabel = "ω",
    colorbar = false,
    linewidth = 0
);
p3 = scatter!([-2*pi, 0, 2*pi]/pi, [0, 0, 0], label = "Stable Equilibria", color=:green, markershape=:+);
p3 = scatter!([-pi, pi]/pi, [0, 0], label = "Unstable Equilibria", color=:red, markershape=:x, legend=false);
plot(p1, p2, p3)
=#<|MERGE_RESOLUTION|>--- conflicted
+++ resolved
@@ -140,11 +140,7 @@
 @test maximum(eigvals(ForwardDiff.hessian(V̇, fixed_point))) ≤ 0
 
 # V̇ should be negative almost everywhere (global negative definiteness)
-<<<<<<< HEAD
-@test sum(dVdt_predict .> 0) / length(dVdt_predict) < 6e-3
-=======
 @test sum(dVdt_predict .> 0) / length(dVdt_predict) < 1e-3
->>>>>>> fd285a3d
 
 #=
 # Print statistics
