--- conflicted
+++ resolved
@@ -17,19 +17,10 @@
 Plots = "91a5bcdd-55d7-5caf-9e0b-520d859cae80"
 
 [compat]
-<<<<<<< HEAD
+Lux = "0.5"
+ForwardDiff = "0.10"
+Optimization = "3"
 OptimizationOptimJL = "0.2"
-
-[extras]
-Test = "8dfed614-e22c-5e08-85e1-65c5234f0b40"
-
-[targets]
-test = ["Test"]
-=======
-Optimization = "3"
-ForwardDiff = "0.10"
-Plots = "1"
+OptimizationOptimisers = "0.2"
 NLopt = "1"
-OptimizationOptimisers = "0.2"
-Lux = "0.5"
->>>>>>> 877aca58
+Plots = "1"