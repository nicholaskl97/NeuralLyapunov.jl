--- conflicted
+++ resolved
@@ -17,9 +17,6 @@
 Plots = "91a5bcdd-55d7-5caf-9e0b-520d859cae80"
 
 [compat]
-<<<<<<< HEAD
 NLopt = "1"
-=======
 OptimizationOptimisers = "0.2"
-Lux = "0.5"
->>>>>>> a2327782
+Lux = "0.5"